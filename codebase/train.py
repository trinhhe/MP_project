import argparse
from os.path import join
<<<<<<< HEAD
import cv2
=======

# import torch
>>>>>>> 4eac335f
from tensorboardX import SummaryWriter
# from torch.utils.tensorboard import SummaryWriter
import torch.backends.cudnn as cudnn
from torch.optim import lr_scheduler
from checkpoints import CheckpointIO
import config
from time import time
from datetime import datetime

import matplotlib.pyplot as plt
import seaborn as sns
sns.set()

# print("PyTorch Version: ", torch.__version__)
cudnn.benchmark = True


def train(cfg, model_file):
    # shortened
    out_dir = cfg['out_dir']
    model_file = model_file if model_file is not None else 'model_best.pt'  # continue from last best checkpoint
    print_every = cfg['training']['print_every']
    checkpoint_every = cfg['training']['checkpoint_every']
    validate_every = cfg['training']['validate_every']
    model_selection_metric = cfg['training'].get('model_selection_metric', 'v2v_l2')

    # Load model
    model = config.get_model(cfg)

    # Selet Optimizer
    optimizer = config.get_optimizer(model, cfg)

    # Select Trainer
    trainer = config.get_trainer(model, out_dir, cfg, optimizer)

    # LR secheduler (Reduce LR by factor of 0.1 after every 3 epochs of plateau)
    exp_lr_scheduler = lr_scheduler.ReduceLROnPlateau(optimizer, mode='min', factor=0.1, patience=2, min_lr=1e-6,
                                                      verbose=True)
    # Load checkpoint
    checkpoint_io = CheckpointIO(out_dir, model=model, optimizer=optimizer)

    # init datasets
    train_data_loader = config.get_data_loader(cfg, mode='train')
    val_data_loader = config.get_data_loader(cfg, mode='val')

    # Check data
    print(f'Len training data: {len(train_data_loader)}')
    # items = next(iter(train_data_loader))
    # items.keys()
    # eval_dict, val_img = trainer.evaluate(items)

    # load pretrained model if any
    load_dict = checkpoint_io.safe_load(model_file)
    epoch_it = load_dict.get('epoch_it', 0)
    it = load_dict.get('it', 0)
    metric_val_best = load_dict.get('loss_val_best', float('inf'))

    # prepare loggers
    print(model, f'\n\nTotal number of parameters: {sum(p.numel() for p in model.parameters()):d}')
    print(f'Current best validation metric: {metric_val_best:.8f}')

    #####################
    # Name the experiment
    #####################
    config.cond_mkdir(out_dir)
    comment = '_[resnet18_S1_S6_gaussian]'  # '_[resnet18]'
    log_time = datetime.now().strftime("%Y%m%d-%H%M%S")
    logger = SummaryWriter(join(out_dir, 'logs', log_time + comment))
    print(f'Running experiment: {logger.file_writer.get_logdir()}')


    # training loop
    t_0 = time()

    # while True:
    for epoch in range(1, _args.epochs + 1):
        print('------------------------------------------')
        print(f'Epoch {epoch}/{_args.epochs} - Training running...')
        print('------------------------------------------')

        epoch_it += 1
        t_0_epoch = time()

        for batch in train_data_loader:
            it += 1
            # batch['image_crop'].size(0)

            # Run trainer, get train loss metrics
            loss_dict = trainer.train_step(batch)
            loss = loss_dict['total_loss']

            # Log train loss metric (v2v_l1 / v2v_l2 / total_loss)
            for k, v in loss_dict.items():
                logger.add_scalar(f'train/{k}', v, it)

            # Print output
            if print_every > 0 and (it % print_every) == 0:
                print(f'[Epoch {epoch_it:02d}] it={it:05d}, loss={loss:.8f}')

            # Save checkpoint
            if checkpoint_every != 0 and (it % checkpoint_every) == 0:
                print('Saving checkpoint...')
                checkpoint_io.save(f'model_{it:d}.pt', epoch_it=epoch_it, it=it, loss_val_best=metric_val_best)

            # Run validation
            if validate_every > 0 and (it % validate_every) == 0 and it > 0:
                print()
                print('------------------------------------------')
                print(f'Epoch {epoch}/{_args.epochs} - Validation running...')
                print('------------------------------------------')

                eval_dict, val_img = trainer.evaluate(val_data_loader)

                # Run val, get eval loss metric
                metric_val = eval_dict[model_selection_metric]
                print(f'Validation metric ({model_selection_metric}): {metric_val:.8f}')

                # Log eval images
                if val_img is not None:
                    logger.add_image(f'val/renderings', val_img, it)

                # Log eval score
                for k, v in eval_dict.items():
                    logger.add_scalar(f'val/{k}', v, it)

                if metric_val < metric_val_best:
                    metric_val_best = metric_val
                    print(f'New best model (loss {metric_val_best:.8f})')
                    checkpoint_io.save('model_best.pt', epoch_it=epoch_it, it=it, loss_val_best=metric_val_best)
                    bad_epochs = 0
                else:
                    bad_epochs += 1

                if bad_epochs == _args.early_stop:
                    print(f'Early stopping.')
                    break

        # time to finish one epoch
        time_elapsed = time() - t_0_epoch
        print(f'Epoch completed in {(time_elapsed // 60):.0f}m {(time_elapsed % 60):.0f}s.')

    # step learning rate scheduler
    exp_lr_scheduler.step(metric_val)

    time_elapsed = time() - t_0
    print(f'Training completed in {(time_elapsed // 60):.0f}m {(time_elapsed % 60):.0f}s.')


if __name__ == '__main__':
    parser = argparse.ArgumentParser(description='Train pipeline.')
    parser.add_argument('--config', type=str, default='../configs/default.yaml',  help='Path to a config file.')
    parser.add_argument('--model_file', type=str, default=None, help='Overwrite the model path.')
    parser.add_argument('--epochs', type=int, default=20, metavar='N', help='number of epochs to train (default: 20)')
    parser.add_argument('--early-stop', type=int, default=5, metavar='N', help='number of iters to stop traing(default: 5)')
    _args = parser.parse_args()
    print(_args)

    train(config.load_config(_args), _args.model_file)<|MERGE_RESOLUTION|>--- conflicted
+++ resolved
@@ -1,11 +1,8 @@
 import argparse
 from os.path import join
-<<<<<<< HEAD
-import cv2
-=======
+# import cv2
 
 # import torch
->>>>>>> 4eac335f
 from tensorboardX import SummaryWriter
 # from torch.utils.tensorboard import SummaryWriter
 import torch.backends.cudnn as cudnn
