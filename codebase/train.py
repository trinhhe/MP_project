--- conflicted
+++ resolved
@@ -69,12 +69,7 @@
     # Name the experiment
     #####################
     config.cond_mkdir(out_dir)
-<<<<<<< HEAD
     comment = '_[resnet50_gaussian]'  # '_[resnet18]'
-=======
-
-    comment = '_[resnet18_S1_S6_new3_img_body_rnd_sc_rot_flip_ch_noise_b32]'  # '_[resnet18]'
->>>>>>> acef34b4
     log_time = datetime.now().strftime("%Y%m%d-%H%M%S")
     logger = SummaryWriter(join(out_dir, 'logs', log_time + comment))
     print(f'Running experiment: {logger.file_writer.get_logdir()}')
