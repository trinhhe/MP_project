import os
import yaml
from torch.utils.data import DataLoader

from data.dataset import H36MDataset
from regressor.model import BaseModel
from regressor.training import ConvTrainer

from torch import optim


def load_config(args):
    """ Loads configuration file.

    Returns:
        cfg (dict): configuration file
    """
    with open(args.config, 'r') as f:
        cfg = yaml.safe_load(f)
    return cfg


def cond_mkdir(dir_path):
    if not os.path.exists(dir_path):
        os.makedirs(dir_path)


def get_data_loader(cfg, mode='train'):
    assert mode in ['train', 'val', 'test']

    if mode == 'train':
        subjects = cfg['data']['train_subjects'].split(',')
        batch_size = cfg['training']['batch_size']
    elif mode == 'val':
        subjects = cfg['data']['val_subjects'].split(',')
        batch_size = cfg['training']['batch_size']
    else:
        subjects = ['S9', 'S11']
        batch_size = 1

<<<<<<< HEAD
    dataset = H36MDataset(
        dataset_folder=cfg['data']['dataset_folder'],
        img_folder=cfg['data']['img_folder'],
        subjects=subjects,
        mode=mode,
        img_size=(512, 512)
    )
    # dataset.__getitem__(1)
    data_loader = DataLoader(
        dataset,
        batch_size=batch_size,
        num_workers=cfg['training'].get('num_workers', 0),
        shuffle=mode == 'train',
        collate_fn=dataset.collate_fn
    )
=======
    dataset = H36MDataset(dataset_folder=cfg['data']['dataset_folder'],
                          img_folder=cfg['data']['img_folder'],
                          subjects=subjects,
                          mode=mode,
                          img_size=(512, 512))

    data_loader = DataLoader(dataset,
                             batch_size=batch_size,
                             num_workers=cfg['training'].get('num_workers', 0),
                             shuffle=mode == 'train',
                             collate_fn=dataset.collate_fn)
>>>>>>> 4eac335f
    return data_loader

# Load the model
def get_model(cfg):
    model = BaseModel.create_model(cfg)
    return model.to(device=cfg['device'])


def get_optimizer(model, cfg):
    """ Create an optimizer. """

    if cfg['training']['optimizer']['name'] == 'SGD':
        optimizer = optim.SGD(model.parameters(), lr=cfg['training']['optimizer'].get('lr', 1e-4))
    else:
        raise Exception('Not supported.')

    return optimizer


def get_trainer(model, vis_dir, cfg, optimizer=None):
    """ Create a trainer instance. """

    if cfg['trainer'] == 'conv':
        trainer = ConvTrainer(model, optimizer, vis_dir, cfg)
    else:
        raise Exception('Not supported.')

    return trainer<|MERGE_RESOLUTION|>--- conflicted
+++ resolved
@@ -38,23 +38,6 @@
         subjects = ['S9', 'S11']
         batch_size = 1
 
-<<<<<<< HEAD
-    dataset = H36MDataset(
-        dataset_folder=cfg['data']['dataset_folder'],
-        img_folder=cfg['data']['img_folder'],
-        subjects=subjects,
-        mode=mode,
-        img_size=(512, 512)
-    )
-    # dataset.__getitem__(1)
-    data_loader = DataLoader(
-        dataset,
-        batch_size=batch_size,
-        num_workers=cfg['training'].get('num_workers', 0),
-        shuffle=mode == 'train',
-        collate_fn=dataset.collate_fn
-    )
-=======
     dataset = H36MDataset(dataset_folder=cfg['data']['dataset_folder'],
                           img_folder=cfg['data']['img_folder'],
                           subjects=subjects,
@@ -66,7 +49,6 @@
                              num_workers=cfg['training'].get('num_workers', 0),
                              shuffle=mode == 'train',
                              collate_fn=dataset.collate_fn)
->>>>>>> 4eac335f
     return data_loader
 
 # Load the model
