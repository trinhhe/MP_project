--- conflicted
+++ resolved
@@ -2,49 +2,6 @@
 import numpy as np
 
 
-<<<<<<< HEAD
-# def get_transform_new(center, scale, res, rot=0, flip=False):
-#     """Generate transformation matrix."""
-#     h = 200 * scale
-#     # Top-left corner of the original bounding box
-#     x1 = center[0] - h / 2
-#     y1 = center[1] - h / 2
-#     # Set rotation center as the new origin
-#     t1 = np.eye(3)
-#     t1[:2, -1] = -center
-#     # Rotate around the new origin and translate to new image coordinates
-#     t2 = np.eye(3)
-#     rot_rad = rot * np.pi / 180
-#     sn, cs = np.sin(rot_rad), np.cos(rot_rad)
-#     h_rot = int(np.ceil(h * np.abs(sn) + h * np.abs(cs)))
-#     t2[0, :2] = [cs, -sn]
-#     t2[1, :2] = [sn, cs]
-#     t2[2, 2] = 1
-#     trans = (h_rot - h) / 2
-#     t2[:2, -1] = [trans + center[0] - x1, trans + center[1] - y1]
-#     # Flip the image horizontally
-#     t3 = np.eye(3)
-#     if flip:
-#         t3[0, 0] = -1
-#         t3[0, 2] = h_rot - 1
-
-#     t = np.dot(t3, np.dot(t2, t1))  # transformation except for final scaling
-
-#     # Scale the image to specified resolution
-#     t4 = np.eye(3)
-#     t4[0, 0] = res[1] / h_rot
-#     t4[1, 1] = res[0] / h_rot
-
-#     return np.dot(t4, t), t, h_rot
-
-
-# def crop_new(img, center, scale, res, rot=0, flip=False):
-#     """Crop image according to the supplied bounding box."""
-#     t, t_no_scale, h_rot = get_transform_new(center, scale, res, rot, flip)
-#     img_crop = cv2.warpAffine(img, t[:2, :], res)
-
-#     return img_crop, t_no_scale, h_rot
-=======
 def get_transform_new(center, scale, res, rot=0, flip=False):
     """Generate transformation matrix."""
     h = 200 * scale
@@ -103,7 +60,6 @@
     t[1, 2] = res[0] * (-float(center[1]) / h + .5)
     t[2, 2] = 1
     return t
->>>>>>> acef34b4
 
 
 def transform(pt, center, scale, res, invert=0):
