--- conflicted
+++ resolved
@@ -8,16 +8,9 @@
   name: pre_trained # conv
 
 training:
-<<<<<<< HEAD
-  print_every: 100
-  # validate_every: 5000
-  validate_every: 0
-  checkpoint_every: 5000
-=======
   print_every: 1000
   validate_every: 4963   # 5000
   checkpoint_every: 0 # 5000
->>>>>>> 4eac335f
 
   optimizer:
     name: SGD
@@ -35,22 +28,6 @@
 
 data:
   dataset: base  # dataset type
-<<<<<<< HEAD
-  resy: 256
-  resx: 256
-  # train_subjects: S1,S5,S6
-  train_subjects: S1
-  # val_subjects: S7,S8  # you could use this subjects for training as well
-  # val_subjects:
-  # there is no need to modify the following parameters on Leonhard
-  # dataset_folder: /cluster/project/infk/hilliges/lectures/mp21/project3/data/H36M_data_st
-  # img_folder: /cluster/project/infk/hilliges/lectures/mp21/project3/data/H36M
-  # bm_path: /cluster/project/infk/hilliges/lectures/mp21/project3/body_model/model.npz
-
-  dataset_folder: /home/henry/Documents/ETH_MA/MachinePerception/project3/H36M_data_st
-  img_folder: /home/henry/Documents/ETH_MA/MachinePerception/project3/H36M
-  bm_path: /home/henry/Documents/ETH_MA/MachinePerception/project3/body_model/model.npz
-=======
   resy: 256 # 256
   resx: 256 # 256
   train_subjects: S1 #,S5,S6
@@ -59,5 +36,4 @@
   # there is no need to modify the following parameters on Leonhard
   dataset_folder: c:/Dataset/data/H36M_data_st    # /cluster/project/infk/hilliges/lectures/mp21/project3/data/H36M_data_st
   img_folder: c:/Dataset/data/H36M                # /cluster/project/infk/hilliges/lectures/mp21/project3/data/H36M
-  bm_path: c:/Dataset/body_model/model.npz   # /cluster/project/infk/hilliges/lectures/mp21/project3/body_model/model.npz
->>>>>>> 4eac335f
+  bm_path: c:/Dataset/body_model/model.npz   # /cluster/project/infk/hilliges/lectures/mp21/project3/body_model/model.npz